"""
UNIfy Flask API Server
Provides REST API endpoints for the React frontend to access ML/AI recommendations.
"""

from gemini_recommender import get_gemini_recommendations
from ml_pipeline import get_recommendations
from flask import Flask, request, jsonify
from flask_cors import CORS
import os
import logging
from typing import Dict, Any
from dotenv import load_dotenv

# Load environment variables from .env file
load_dotenv()


def validate_student_profile(data: dict):
    required_fields = ['mental_health',
                       'physical_health', 'courses', 'gpa', 'severity']
    missing = [f for f in required_fields if f not in data]
    if missing:
        return False, f"Missing required fields: {', '.join(missing)}"
    try:
        gpa = float(data['gpa'])
    except (TypeError, ValueError):
        return False, "GPA must be a valid number"
    if not 0.0 <= gpa <= 4.0:
        return False, "GPA must be between 0.0 and 4.0"
    if data['severity'] not in ['mild', 'moderate', 'severe']:
        return False, "Severity must be one of: mild, moderate, severe"
    return True, ""


# Import our ML/AI systems
<<<<<<< HEAD
from ml_pipeline import get_recommendations
try:
    from gemini_recommender import get_gemini_recommendations
    GEMINI_AVAILABLE = True
except ImportError:
    GEMINI_AVAILABLE = False
=======
>>>>>>> bcaeffdb

# Configure logging
logging.basicConfig(level=logging.INFO)
logger = logging.getLogger(__name__)


def error_response(message: str, status: int = 400, code: str = "BAD_REQUEST"):
    return jsonify({"success": False, "error": {"code": code, "message": message}}), status


# Initialize Flask app
app = Flask(__name__)
FRONTEND_ORIGINS = os.environ.get(
    "FRONTEND_ORIGINS", "http://localhost:5173,http://localhost:3000")
CORS(app, resources={r"/api/*": {"origins": FRONTEND_ORIGINS.split(",")}})

# Configuration
app.config['JSON_SORT_KEYS'] = False


@app.route('/', methods=['GET'])
def health_check():
    """Health check endpoint."""
    return jsonify({
        'status': 'healthy',
        'message': 'UNIfy API server is running',
        'version': '1.0.0',
        'endpoints': {
            'recommendations': '/api/recommendations',
            'health': '/',
            'test': '/api/test'
        }
    })


@app.route('/api/recommendations', methods=['POST'])
def get_university_recommendations():
    """
    Main API endpoint for getting university recommendations.

    Expected JSON payload:
    {
        "mental_health": "ADHD",
        "physical_health": "None", 
        "courses": "Computer Science",
        "gpa": 3.8,
        "severity": "moderate"
    }

    Returns:
    {
        "success": true,
        "source": "ml_pipeline|gemini_ai|default_fallback",
        "needed_accommodations": ["Extended time", "Academic coaching"],
        "recommendations": [
            {
                "name": "University of Toronto",
                "score": 4.3,
                "accessibility_rating": 4.5,
                "disability_support_rating": 4.7,
                "available_accommodations": ["Extended time", "Note-taking services"],
                "location": "Ontario",
                "reason": "Strong disability services"
            }
        ]
    }
    """
    try:
        # Validate request
        if not request.is_json:
            return error_response("Request must be JSON", 400, "NOT_JSON")

        data = request.get_json()
        ok, msg = validate_student_profile(data)
        if not ok:
            return error_response(msg, 400, "VALIDATION_ERROR")

        student_profile = {
            'mental_health': str(data['mental_health']),
            'physical_health': str(data['physical_health']),
            'courses': str(data['courses']),
            'gpa': float(data['gpa']),
            'severity': str(data['severity'])
        }

        logger.info(
            f"Processing recommendation request for: {student_profile}")

        # Get recommendations from ML/AI pipeline
        result = get_recommendations(student_profile)

        logger.info(
            f"Recommendation result: success={result['success']}, source={result.get('source', 'unknown')}")

        return jsonify(result)

    except Exception as e:
        logger.error(f"Error in recommendations endpoint: {str(e)}")
        return error_response("Internal server error", 500, "INTERNAL_ERROR")


@app.route('/api/test', methods=['GET'])
def test_recommendations():
    """Test endpoint with sample data."""
    try:
        # Sample student profile for testing
        test_profile = {
            'mental_health': 'ADHD',
            'physical_health': 'None',
            'courses': 'Computer Science',
            'gpa': 3.8,
            'severity': 'moderate'
        }

        logger.info("Running test recommendation")
        result = get_recommendations(test_profile)

        return jsonify({
            'message': 'Test completed successfully',
            'test_profile': test_profile,
            'result': result
        })

    except Exception as e:
        logger.error(f"Error in test endpoint: {str(e)}")
        return error_response("Internal server error", 500, "INTERNAL_ERROR")


@app.route('/api/gemini', methods=['POST'])
def get_gemini_recommendations_endpoint():
    """
    Direct Gemini AI endpoint for testing.

    Expected JSON payload: same as /api/recommendations
    """
    try:
        if not request.is_json:
            return error_response("Request must be JSON", 400, "NOT_JSON")

        data = request.get_json()

        # Create student profile (same validation as main endpoint)
        required_fields = ['mental_health',
                           'physical_health', 'courses', 'gpa', 'severity']
        missing_fields = [
            field for field in required_fields if field not in data]

        if missing_fields:
            return error_response(f'Missing required fields: {", ".join(missing_fields)}', 400, "VALIDATION_ERROR")

        student_profile = {
            'mental_health': str(data['mental_health']),
            'physical_health': str(data['physical_health']),
            'courses': str(data['courses']),
            'gpa': float(data['gpa']),
            'severity': str(data['severity'])
        }

        logger.info(f"Processing Gemini AI request for: {student_profile}")

        # Get recommendations directly from Gemini AI
        result = get_gemini_recommendations(student_profile)

        logger.info(
            f"Gemini AI result: success={result['success']}, source={result.get('source', 'unknown')}")

        return jsonify(result)

    except Exception as e:
        logger.error(f"Error in Gemini endpoint: {str(e)}")
        return error_response("Internal server error", 500, "INTERNAL_ERROR")


@app.errorhandler(404)
def not_found(error):
    """Handle 404 errors."""
    return error_response("Endpoint not found", 404, "NOT_FOUND")


@app.errorhandler(500)
def internal_error(error):
    """Handle 500 errors."""
    logger.error(f"Internal server error: {str(error)}")
    return error_response("Internal server error", 500, "INTERNAL_ERROR")


def create_app():
    """Application factory pattern."""
    return app


<<<<<<< HEAD

@app.route('/api/recommendations/verify', methods=['POST'])
def verify_recommendations_with_llm():
    """
    Enhanced endpoint that combines ML pipeline results with Gemini AI verification
    """
    try:
        data = request.get_json()
        student_profile = {
            'mental_health': str(data.get('mental_health', 'None')),
            'physical_health': str(data.get('physical_health', 'None')),
            'courses': str(data.get('courses', 'General Studies')),
            'gpa': float(data.get('gpa', 3.0)),
            'severity': str(data.get('severity', 'moderate'))
        }
        
        logger.info(f"Verification request for profile: {student_profile}")
        
        # Step 1: Get ML pipeline results (either provided or generate fresh)
        initial_results = data.get('initial_results')
        if not initial_results or not initial_results.get('recommendations'):
            logger.info("Getting fresh ML recommendations...")
            initial_results = get_recommendations(student_profile)
        
        # Step 2: Get Gemini AI verification/enhancement
        logger.info("Getting Gemini AI verification...")
        if GEMINI_AVAILABLE:
            try:
                gemini_verification = get_gemini_recommendations(student_profile)
            except Exception as e:
                logger.warning(f"Gemini AI failed, using ML results only: {e}")
                gemini_verification = None
        else:
            logger.warning("Gemini AI not available")
            gemini_verification = None
        
        # Step 3: Combine and verify results
        verified_results = combine_and_verify_results(initial_results, gemini_verification)
        
        logger.info(f"Verification complete: {verified_results.get('source', 'unknown')}")
        return jsonify(verified_results)
        
    except Exception as e:
        logger.error(f"Error in verification endpoint: {str(e)}")
        return jsonify({
            'success': False,
            'error': 'Failed to generate verified recommendations',
            'details': str(e)
        }), 500


def combine_and_verify_results(ml_results, gemini_results):
    """
    Intelligent combination of ML and Gemini results with confidence scoring
    """
    if not ml_results.get('success'):
        # If ML failed, try to use Gemini results
        if gemini_results and gemini_results.get('success'):
            gemini_results['source'] = 'gemini_fallback'
            return gemini_results
        else:
            return {
                'success': False,
                'error': 'Both ML and AI systems failed to generate recommendations'
            }
    
    if not gemini_results or not gemini_results.get('success'):
        # If Gemini failed, use ML results only
        ml_results['source'] = 'ml_only'
        ml_results['verification_note'] = 'LLM verification unavailable, using ML results only'
        return ml_results
    
    # Both systems succeeded - combine intelligently
    
    # Combine accommodations with deduplication
    ml_accommodations = set(ml_results.get('needed_accommodations', []))
    gemini_accommodations = set(gemini_results.get('needed_accommodations', []))
    combined_accommodations = list(ml_accommodations.union(gemini_accommodations))
    
    # Process universities from both systems
    ml_unis = {uni['name']: uni for uni in ml_results.get('recommendations', [])}
    gemini_unis = {uni['name']: uni for uni in gemini_results.get('recommendations', [])}
    
    combined_recommendations = []
    
    # High confidence: Universities recommended by both systems
    overlap_unis = set(ml_unis.keys()).intersection(set(gemini_unis.keys()))
    for name in overlap_unis:
        ml_uni = ml_unis[name]
        gemini_uni = gemini_unis[name]
        
        combined_recommendations.append({
            'name': name,
            'score': round((ml_uni.get('score', 0) + gemini_uni.get('score', 0)) / 2, 3),
            'confidence': 'high',
            'ml_score': ml_uni.get('score', 0),
            'ai_score': gemini_uni.get('score', 0),
            'accessibility_rating': max(
                ml_uni.get('accessibility_rating', 0), 
                gemini_uni.get('accessibility_rating', 0)
            ),
            'disability_support_rating': max(
                ml_uni.get('disability_support_rating', 0), 
                gemini_uni.get('disability_support_rating', 0)
            ),
            'available_accommodations': list(set(
                ml_uni.get('available_accommodations', []) + 
                gemini_uni.get('available_accommodations', [])
            )),
            'location': ml_uni.get('location') or gemini_uni.get('location', 'Unknown'),
            'reason': f"Both ML and AI systems recommend this university. {ml_uni.get('reason', '')}",
            'source': 'both_systems'
        })
    
    # Medium confidence: Unique ML recommendations
    ml_only_unis = set(ml_unis.keys()) - set(gemini_unis.keys())
    for name in ml_only_unis:
        uni = ml_unis[name].copy()
        uni['confidence'] = 'medium'
        uni['source'] = 'ml_only'
        uni['reason'] = f"ML recommendation: {uni.get('reason', '')}"
        combined_recommendations.append(uni)
    
    # Medium confidence: Unique Gemini recommendations
    gemini_only_unis = set(gemini_unis.keys()) - set(ml_unis.keys())
    for name in gemini_only_unis:
        uni = gemini_unis[name].copy()
        uni['confidence'] = 'medium'
        uni['source'] = 'ai_only' 
        uni['reason'] = f"AI recommendation: {uni.get('reason', '')}"
        combined_recommendations.append(uni)
    
    # Sort by confidence (high first) then by score
    combined_recommendations.sort(key=lambda x: (
        0 if x.get('confidence') == 'high' else 1,
        -x.get('score', 0)
    ))
    
    verification_summary = {
        'ml_count': len(ml_results.get('recommendations', [])),
        'ai_count': len(gemini_results.get('recommendations', [])),
        'overlap_count': len(overlap_unis),
        'total_verified': len(combined_recommendations),
        'high_confidence_count': len([u for u in combined_recommendations if u.get('confidence') == 'high'])
    }
    
    return {
        'success': True,
        'source': 'ml_and_ai_verified',
        'needed_accommodations': combined_accommodations,
        'recommendations': combined_recommendations[:10],  # Top 10
        'verification_summary': verification_summary,
        'verification_note': f'Combined results from ML pipeline and Gemini AI. {verification_summary["high_confidence_count"]} high-confidence matches found.'
    }

=======
>>>>>>> bcaeffdb
if __name__ == '__main__':
    # Get configuration from environment variables
    host = os.getenv('FLASK_HOST', '127.0.0.1')
    port = int(os.getenv('FLASK_PORT', 5000))
    debug = os.getenv('FLASK_DEBUG', 'False').lower() == 'true'

    logger.info(f"Starting UNIfy API server on {host}:{port}")
    logger.info(f"Debug mode: {debug}")

    # Print available endpoints
    print("\n🚀 UNIfy API Server Starting...")
    print(f"📍 Server: http://{host}:{port}")
    print("📋 Available Endpoints:")
    print(f"   GET  /                    - Health check")
    print(f"   POST /api/recommendations - Main recommendations endpoint")
    print(f"   GET  /api/test           - Test with sample data")
    print(f"   POST /api/gemini         - Direct Gemini AI endpoint")
    print("\n🔗 Frontend Integration:")
    print(
        f"   Set your React app to call: http://{host}:{port}/api/recommendations")
    print("\n" + "="*50)
<<<<<<< HEAD
    
    app.run(host=host, port=port, debug=debug, threaded=True)

=======

    app.run(host=host, port=port, debug=debug, threaded=True)
>>>>>>> bcaeffdb
<|MERGE_RESOLUTION|>--- conflicted
+++ resolved
@@ -34,15 +34,6 @@
 
 
 # Import our ML/AI systems
-<<<<<<< HEAD
-from ml_pipeline import get_recommendations
-try:
-    from gemini_recommender import get_gemini_recommendations
-    GEMINI_AVAILABLE = True
-except ImportError:
-    GEMINI_AVAILABLE = False
-=======
->>>>>>> bcaeffdb
 
 # Configure logging
 logging.basicConfig(level=logging.INFO)
@@ -234,164 +225,6 @@
     return app
 
 
-<<<<<<< HEAD
-
-@app.route('/api/recommendations/verify', methods=['POST'])
-def verify_recommendations_with_llm():
-    """
-    Enhanced endpoint that combines ML pipeline results with Gemini AI verification
-    """
-    try:
-        data = request.get_json()
-        student_profile = {
-            'mental_health': str(data.get('mental_health', 'None')),
-            'physical_health': str(data.get('physical_health', 'None')),
-            'courses': str(data.get('courses', 'General Studies')),
-            'gpa': float(data.get('gpa', 3.0)),
-            'severity': str(data.get('severity', 'moderate'))
-        }
-        
-        logger.info(f"Verification request for profile: {student_profile}")
-        
-        # Step 1: Get ML pipeline results (either provided or generate fresh)
-        initial_results = data.get('initial_results')
-        if not initial_results or not initial_results.get('recommendations'):
-            logger.info("Getting fresh ML recommendations...")
-            initial_results = get_recommendations(student_profile)
-        
-        # Step 2: Get Gemini AI verification/enhancement
-        logger.info("Getting Gemini AI verification...")
-        if GEMINI_AVAILABLE:
-            try:
-                gemini_verification = get_gemini_recommendations(student_profile)
-            except Exception as e:
-                logger.warning(f"Gemini AI failed, using ML results only: {e}")
-                gemini_verification = None
-        else:
-            logger.warning("Gemini AI not available")
-            gemini_verification = None
-        
-        # Step 3: Combine and verify results
-        verified_results = combine_and_verify_results(initial_results, gemini_verification)
-        
-        logger.info(f"Verification complete: {verified_results.get('source', 'unknown')}")
-        return jsonify(verified_results)
-        
-    except Exception as e:
-        logger.error(f"Error in verification endpoint: {str(e)}")
-        return jsonify({
-            'success': False,
-            'error': 'Failed to generate verified recommendations',
-            'details': str(e)
-        }), 500
-
-
-def combine_and_verify_results(ml_results, gemini_results):
-    """
-    Intelligent combination of ML and Gemini results with confidence scoring
-    """
-    if not ml_results.get('success'):
-        # If ML failed, try to use Gemini results
-        if gemini_results and gemini_results.get('success'):
-            gemini_results['source'] = 'gemini_fallback'
-            return gemini_results
-        else:
-            return {
-                'success': False,
-                'error': 'Both ML and AI systems failed to generate recommendations'
-            }
-    
-    if not gemini_results or not gemini_results.get('success'):
-        # If Gemini failed, use ML results only
-        ml_results['source'] = 'ml_only'
-        ml_results['verification_note'] = 'LLM verification unavailable, using ML results only'
-        return ml_results
-    
-    # Both systems succeeded - combine intelligently
-    
-    # Combine accommodations with deduplication
-    ml_accommodations = set(ml_results.get('needed_accommodations', []))
-    gemini_accommodations = set(gemini_results.get('needed_accommodations', []))
-    combined_accommodations = list(ml_accommodations.union(gemini_accommodations))
-    
-    # Process universities from both systems
-    ml_unis = {uni['name']: uni for uni in ml_results.get('recommendations', [])}
-    gemini_unis = {uni['name']: uni for uni in gemini_results.get('recommendations', [])}
-    
-    combined_recommendations = []
-    
-    # High confidence: Universities recommended by both systems
-    overlap_unis = set(ml_unis.keys()).intersection(set(gemini_unis.keys()))
-    for name in overlap_unis:
-        ml_uni = ml_unis[name]
-        gemini_uni = gemini_unis[name]
-        
-        combined_recommendations.append({
-            'name': name,
-            'score': round((ml_uni.get('score', 0) + gemini_uni.get('score', 0)) / 2, 3),
-            'confidence': 'high',
-            'ml_score': ml_uni.get('score', 0),
-            'ai_score': gemini_uni.get('score', 0),
-            'accessibility_rating': max(
-                ml_uni.get('accessibility_rating', 0), 
-                gemini_uni.get('accessibility_rating', 0)
-            ),
-            'disability_support_rating': max(
-                ml_uni.get('disability_support_rating', 0), 
-                gemini_uni.get('disability_support_rating', 0)
-            ),
-            'available_accommodations': list(set(
-                ml_uni.get('available_accommodations', []) + 
-                gemini_uni.get('available_accommodations', [])
-            )),
-            'location': ml_uni.get('location') or gemini_uni.get('location', 'Unknown'),
-            'reason': f"Both ML and AI systems recommend this university. {ml_uni.get('reason', '')}",
-            'source': 'both_systems'
-        })
-    
-    # Medium confidence: Unique ML recommendations
-    ml_only_unis = set(ml_unis.keys()) - set(gemini_unis.keys())
-    for name in ml_only_unis:
-        uni = ml_unis[name].copy()
-        uni['confidence'] = 'medium'
-        uni['source'] = 'ml_only'
-        uni['reason'] = f"ML recommendation: {uni.get('reason', '')}"
-        combined_recommendations.append(uni)
-    
-    # Medium confidence: Unique Gemini recommendations
-    gemini_only_unis = set(gemini_unis.keys()) - set(ml_unis.keys())
-    for name in gemini_only_unis:
-        uni = gemini_unis[name].copy()
-        uni['confidence'] = 'medium'
-        uni['source'] = 'ai_only' 
-        uni['reason'] = f"AI recommendation: {uni.get('reason', '')}"
-        combined_recommendations.append(uni)
-    
-    # Sort by confidence (high first) then by score
-    combined_recommendations.sort(key=lambda x: (
-        0 if x.get('confidence') == 'high' else 1,
-        -x.get('score', 0)
-    ))
-    
-    verification_summary = {
-        'ml_count': len(ml_results.get('recommendations', [])),
-        'ai_count': len(gemini_results.get('recommendations', [])),
-        'overlap_count': len(overlap_unis),
-        'total_verified': len(combined_recommendations),
-        'high_confidence_count': len([u for u in combined_recommendations if u.get('confidence') == 'high'])
-    }
-    
-    return {
-        'success': True,
-        'source': 'ml_and_ai_verified',
-        'needed_accommodations': combined_accommodations,
-        'recommendations': combined_recommendations[:10],  # Top 10
-        'verification_summary': verification_summary,
-        'verification_note': f'Combined results from ML pipeline and Gemini AI. {verification_summary["high_confidence_count"]} high-confidence matches found.'
-    }
-
-=======
->>>>>>> bcaeffdb
 if __name__ == '__main__':
     # Get configuration from environment variables
     host = os.getenv('FLASK_HOST', '127.0.0.1')
@@ -413,11 +246,5 @@
     print(
         f"   Set your React app to call: http://{host}:{port}/api/recommendations")
     print("\n" + "="*50)
-<<<<<<< HEAD
-    
-    app.run(host=host, port=port, debug=debug, threaded=True)
-
-=======
-
-    app.run(host=host, port=port, debug=debug, threaded=True)
->>>>>>> bcaeffdb
+
+    app.run(host=host, port=port, debug=debug, threaded=True)
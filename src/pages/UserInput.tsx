--- conflicted
+++ resolved
@@ -1,55 +1,6 @@
 import { type FormEvent, useState } from "react";
 import { useNavigate } from "react-router-dom";
 import NavBar from "../components/NavBar";
-<<<<<<< HEAD
-import { useState } from "react"; 
-import { generateRoadmapRecommendations, type StudentProfile } from "../services/api";
-
-
-export default function UserInput() {
-  const navigate = useNavigate();
-  const [loading, setLoading] = useState(false);
-  const [error, setError] = useState<string | null>(null);
-
-
-  //function handleSubmit(e: FormEvent<HTMLFormElement>) {
-  //  e.preventDefault();
-  //  // Add validation later
-
-  //  navigate("/roadmap");
-  //}
-
-  async function handleSubmit(e: FormEvent<HTMLFormElement>) {
-    e.preventDefault();
-    setLoading(true);
-    setError(null);
-  
-    try {
-      const formData = new FormData(e.currentTarget);
-      
-      const studentProfile: StudentProfile = {
-        mental_health: formData.get('disability') as string || 'None',
-        physical_health: formData.get('disability-type') === 'Physical' ? 'Mobility' : 'None',
-        courses: formData.get('program') as string || 'General Studies',
-        gpa: parseFloat(formData.get('gpa') as string) || 3.0,
-        severity: 'moderate'
-      };
-  
-      // Step 1: DB verification, Step 2: LLM verification
-      const recommendations = await generateRoadmapRecommendations(studentProfile);
-      
-      sessionStorage.setItem('roadmapData', JSON.stringify({
-        studentProfile,
-        recommendations
-      }));
-
-      navigate("/roadmap");
-    
-  } catch (err) {
-    setError('Failed to generate roadmap. Please try again.');
-  } finally {
-    setLoading(false);
-=======
 import { getRecommendations, type StudentProfile } from "../services/api";
 
 export default function UserInput() {
@@ -91,11 +42,7 @@
     } finally {
       setIsLoading(false);
     }
->>>>>>> bcaeffdb
   }
-}
-
-
 
   return (
     <div className="font-blmelody bg-white text-gray-900 min-h-screen">
@@ -380,22 +327,15 @@
             </div>
           )}
 
-          
+
 
 
           <button
             type="submit"
-<<<<<<< HEAD
-            disabled={loading}
-            className="w-full bg-lime-500 hover:bg-lime-600 disabled:bg-gray-400 disabled:cursor-not-allowed text-white font-semibold py-2 px-4 rounded-md transition"
-          >
-            {loading ? 'Generating Roadmap...' : 'Generate Roadmap'}
-=======
             disabled={isLoading}
             className="w-full bg-lime-500 hover:bg-lime-600 disabled:bg-gray-400 disabled:cursor-not-allowed text-white font-semibold py-2 px-4 rounded-md transition"
           >
             {isLoading ? "Getting Recommendations..." : "Get Recommendations"}
->>>>>>> bcaeffdb
           </button>
         </form>
       </section>
